--- conflicted
+++ resolved
@@ -2,10 +2,6 @@
 # or representation for any use or purpose. Your use of it is subject to your
 # agreement with Google.
 
-<<<<<<< HEAD
-
-=======
->>>>>>> c7035aeb
 import pytest
 
 def pytest_addoption(parser):
