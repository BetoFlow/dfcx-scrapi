import copy
import json
import logging
import os
import sys
import pandas as pd
import pathlib
import requests
import subprocess
import time
from collections import defaultdict
from typing import Dict, List
from .dfcx import DialogflowCX

import google.cloud.dialogflowcx_v3beta1.types as types

# logging config
logging.basicConfig(
    level=logging.INFO,
    format='%(asctime)s %(levelname)-8s %(message)s',
    datefmt='%Y-%m-%d %H:%M:%S')


class DialogflowFunctions:
    def __init__(self, creds, agent_id=None):

        with open(creds) as json_file:
            data = json.load(json_file)
        project_id = data['project_id']

        self.project_id = 'projects/{}/locations/global'.format(project_id)

        if agent_id:
            self.dfcx = DialogflowCX(creds, agent_id)
            self.agent_id = self.project_id + agent_id

        else:
            self.dfcx = DialogflowCX(creds)


# TODO: (pmarlow@) move this to @staticmethod outside of main function.
# perhaps move to the main dfcx.py file as a @staticmethod ?
<<<<<<< HEAD

=======
>>>>>>> f24d5570

    def get_flows_map(self, agent_id, reverse=False):
        """ Exports Agent Flow Names and UUIDs into a user friendly dict.

        Args:
          - agent_id, the formatted CX Agent ID to use
          - reverse, (Optional) Boolean flag to swap key:value -> value:key

        Returns:
          - flows_map, Dictionary containing flow UUIDs as keys and
              flow.display_name as values
          """

        if reverse:
            flows_dict = {flow.display_name: flow.name
                          for flow in self.dfcx.list_flows(agent_id)}

        else:
            flows_dict = {flow.name: flow.display_name
                          for flow in self.dfcx.list_flows(agent_id)}

        return flows_dict

    def get_intents_map(self, agent_id, reverse=False):
        """ Exports Agent Intent Names and UUIDs into a user friendly dict.

        Args:
          - agent_id, the formatted CX Agent ID to use
          - reverse, (Optional) Boolean flag to swap key:value -> value:key

        Returns:
          - intents_map, Dictionary containing Intent UUIDs as keys and
              intent.display_name as values
          """

        if reverse:
            intents_dict = {intent.display_name: intent.name
                            for intent in self.dfcx.list_intents(agent_id)}

        else:
            intents_dict = {intent.name: intent.display_name
                            for intent in self.dfcx.list_intents(agent_id)}

        return intents_dict

    def get_entities_map(self, agent_id, reverse=False):
        """ Exports Agent Entityt Names and UUIDs into a user friendly dict.

        Args:
          - agent_id, the formatted CX Agent ID to use
          - reverse, (Optional) Boolean flag to swap key:value -> value:key

        Returns:
          - intents_map, Dictionary containing Entity UUIDs as keys and
              intent.display_name as values
          """

        if reverse:
            entities_dict = {entity.display_name: entity.name
                             for entity in self.dfcx.list_entity_types(agent_id)}

        else:
            entities_dict = {entity.name: entity.display_name
                             for entity in self.dfcx.list_entity_types(agent_id)}

        return entities_dict

    def get_webhooks_map(self, agent_id, reverse=False):
        """ Exports Agent Webhook Names and UUIDs into a user friendly dict.

        Args:
          - agent_id, the formatted CX Agent ID to use
          - reverse, (Optional) Boolean flag to swap key:value -> value:key

        Returns:
          - webhooks_map, Dictionary containing Webhook UUIDs as keys and
              webhook.display_name as values
          """

        if reverse:
            webhooks_dict = {webhook.display_name: webhook.name
                             for webhook in self.dfcx.list_webhooks(agent_id)}

        else:
            webhooks_dict = {webhook.name: webhook.display_name
                             for webhook in self.dfcx.list_webhooks(agent_id)}

        return webhooks_dict

    def get_pages_map(self, flow_id, reverse=False):
        """ Exports Agent Page UUIDs and Names into a user friendly dict.

        Args:
          - flow_id, the formatted CX Agent Flow ID to use
          - reverse, (Optional) Boolean flag to swap key:value -> value:key

        Returns:
          - webhooks_map, Dictionary containing Webhook UUIDs as keys and
              webhook.display_name as values. If Optional reverse=True, the
              output will return page_name:ID mapping instead of ID:page_name
          """

        if reverse:
            pages_dict = {page.display_name: page.name
                          for page in self.dfcx.list_pages(flow_id)}

        else:
            pages_dict = {page.name: page.display_name
                          for page in self.dfcx.list_pages(flow_id)}

        return pages_dict

    def get_route_groups_map(self, flow_id, reverse=False):
        """ Exports Agent Route Group UUIDs and Names into a user friendly dict.

        Args:
          - flow_id, the formatted CX Agent Flow ID to use
          - reverse, (Optional) Boolean flag to swap key:value -> value:key

        Returns:
          - webhooks_map, Dictionary containing Webhook UUIDs as keys and
              webhook.display_name as values. If Optional reverse=True, the
              output will return page_name:ID mapping instead of ID:page_name
          """

        if reverse:
            pages_dict = {page.display_name: page.name
                          for page in self.dfcx.list_transition_route_groups(flow_id)}

        else:
            pages_dict = {page.name: page.display_name
                          for page in self.dfcx.list_transition_route_groups(flow_id)}

        return pages_dict

# COPY FUNCTIONS

    def copy_intent_to_agent(
            self,
<<<<<<< HEAD
            intent_display_name,
            source_agent,
            destination_agent):
=======
            intent_display_name: str,
            source_agent: str,
            destination_agent: str,
            copy_option: str = 'create'):
        """Copy an Intent object from one CX agent to another.

        Args:
          intent_display_name: The human readable display name of the intent.
          source_agent: the Agent ID string in the following format:
            projects/<project_id>/locations/<location_id>/agents/<agent_id>
          destination_agent: the Agent ID string in the following format:
            projects/<project_id>/locations/<location_id>/agents/<agent_id>
          copy_optoion: The update method of the copy to the new agent.
            One of 'create' or 'update'. Defaults to 'create'

          """
>>>>>>> f24d5570
        # retrieve from source agent
        intents_map = self.get_intents_map(source_agent, reverse=True)
        intent_id = intents_map[intent_display_name]
        intent_object = self.dfcx.get_intent(intent_id)

        if 'parameters' in intent_object:
            source_entities_map = self.get_entities_map(source_agent)
            destination_entities_map = self.get_entities_map(
                destination_agent, reverse=True)

            for param in intent_object.parameters:
                if 'sys.' in param.entity_type:
                    pass
                else:
                    source_name = source_entities_map[param.entity_type]
                    destination_name = destination_entities_map[source_name]
                    param.entity_type = destination_name

        # if copy_option = update, pull existing intent from destination agent
        if copy_option == 'update':
            destination_intents = self.dfcx.list_intents(destination_agent)
            for intent in destination_intents:
                if intent.display_name == intent_display_name:
                    destination_intent_obj = intent

        # push to destination agent
        try:
<<<<<<< HEAD
            self.dfcx.create_intent(destination_agent, intent_object)
            logging.info(
                'Intent \'{}\' created successfully'.format(
                    intent_object.display_name))
=======
            if copy_option == 'create':
                self.dfcx.create_intent(destination_agent, intent_object)
                logging.info(
                    'Intent \'{}\' created successfully'.format(
                        intent_object.display_name))
            elif copy_option == 'update':
                self.dfcx.update_intent(destination_intent_obj.name,
                                        intent_object)
                logging.info(
                    'Intent \'{}\' updated successfully'.format(
                        intent_object.display_name))
            else:
                logging.info(
                    'Invalid copy option. Please use \'create\' or \'update\'')
>>>>>>> f24d5570
        except Exception as e:
            print(e)
            print(
                'If you are trying to update an existing Intent, see method dfcx.update_intent()')

    def copy_entity_type_to_agent(
            self,
            entity_type_display_name,
            source_agent,
            destination_agent):
        # retrieve from source agent
        entity_map = self.get_entities_map(source_agent, reverse=True)
        entity_id = entity_map[entity_type_display_name]
        entity_object = self.dfcx.get_entity_type(entity_id)

        # push to destination agent
        try:
            self.dfcx.create_entity_type(destination_agent, entity_object)
            logging.info(
                'Entity Type \'{}\' created successfully'.format(
                    entity_object.display_name))
        except BaseException:
            logging.info(
                'Entity Type \'{}\' already exists in agent'.format(
                    entity_object.display_name))
            logging.info(
                'If you are trying to update an existing Entity, see method dfcx.update_entity_type()')

    def create_page_shells(self,
                           pages_list: List[types.Page],
                           destination_agent: str,
                           destination_flow: str = 'Default Start Flow'):
        """ Create blank DFCX Page object(s) with given Display Name.

        This function aids in the copy/pasting of pages from one DFCX agent to
        another by first creating blank Page "shells" in the destination agent
        using the human-readable display names. These Pages will then be retrieved
        by Page ID to use in the final copy/paste of the Page object from source to
        destination.

        Args:
          pages_list, List of Page(s) object to extract page names from
          destination_agent, DFCX Agent ID of the Destination Agent
          destination_flow, DFCX Flow ID of the Destination Flow. If no Flow ID is
            provided, Default Start Flow will be used.

        Returns:
          Success!
        """

        destination_flows = self.get_flows_map(destination_agent, reverse=True)

        for page in pages_list:
            try:
                self.dfcx.create_page(
                    destination_flows[destination_flow],
                    display_name=page.display_name)
                logging.info(
                    'Page \'{}\' created successfully'.format(
                        page.display_name))
            except Exception as e:
                logging.info(e)
                logging.info(
                    'Page \'{}\' already exists in agent'.format(
                        page.display_name))
                continue

    def copy_paste_agent_resources(self,
                                   resource_dict: Dict[str,
                                                       str],
                                   source_agent: str,
                                   destination_agent: str,
                                   destination_flow: str = 'Default Start Flow',
                                   skip_list: List[str] = []):
        """ Copy/Paste Agent level resources from one DFCX agent to another.

        Agent level resources in DFCX are resources like Entities, Intents, and
        Webhooks which are not Flow dependent. This method allows the user to
        provide a dictionary of Agent Resources and Resources IDs to be copied
        from a Source agent to a Destination agent. *NOTE* That this method
        will also copy all Route Groups from Default Start Flow only.

        To obtain the resource_dict in the proper format, you can use the
        get_page_dependencies() method included in the DFFX library.

        Args:
          resource_dict: Dictionary of Lists of DFCX Resource IDs with keys
            corresponding to the Resource type (i.e. intents, entities, etc.)
            and values corresponding to the Resource ID itself.
          source_agent: DFCX Source Agent ID (Name)
          destination_agent: DFCX Destination Agent ID (Name)
          destination_flow: (Optional) Defaults to 'Default Start Flow'
          skip_list: (Optional) List of resources to exclude. Use the following
              strings: 'intents', 'entities', 'webhooks', 'route_groups'

        Returns:
          Success!
        """
        resource_obj_dict = defaultdict(list)
        resource_skip_list = defaultdict(list)

        # COPY
        if 'entities' not in skip_list:
            source_entities = self.dfcx.list_entity_types(source_agent)
            for entity in source_entities:
                if entity.name in resource_dict['entities']:
                    resource_obj_dict['entities'].append(entity)

        if 'intents' not in skip_list:
            source_intents = self.dfcx.list_intents(source_agent)
            for intent in source_intents:
                if intent.name in resource_dict['intents']:
                    resource_obj_dict['intents'].append(intent)

        if 'webhooks' not in skip_list:
            source_webhooks = self.dfcx.list_webhooks(source_agent)
            for webhook in source_webhooks:
                if webhook.name in resource_dict['webhooks']:
                    resource_obj_dict['webhooks'].append(webhook)

        if 'route_groups' not in skip_list:
            source_flows_map = self.get_flows_map(source_agent, reverse=True)
            source_route_groups = self.dfcx.list_transition_route_groups(
                source_flows_map['Default Start Flow'])
            for rg in source_route_groups:
                if rg.name in resource_dict['route_groups']:
                    resource_obj_dict['route_groups'].append(rg)

        # TODO (pmarlow@): Add more descriptive Error Handling messages
        # TODO (pmarlow@): Need to identify strategy for dedupe logic / Design
        # Doc
        """ Notes
            - We don't have timestamp to determine when a resource was created so we can't use 'latest'
            - Need to allow user to determine merge strategy depending on type of resource
        """
        # PASTE
        if 'webhooks' in resource_obj_dict and 'webhooks' not in skip_list:
            # Attempt to Create the new Webhook Resource. If the Resource is
            # a duplicate, then we will skip it. Duplicate is determined by
            # display_name only at this time.
            for webhook in resource_obj_dict['webhooks']:
                logging.info(
                    'Creating Webhook \'{}\'...'.format(
                        webhook.display_name))
                try:
                    self.dfcx.create_webhook(destination_agent, webhook)
                    resource_skip_list['webhooks'].append(webhook.display_name)
                    logging.info(
                        'Webhook \'{}\' created successfully.'.format(
                            webhook.display_name))

                except Exception as e:
                    logging.info(e)
                    pass

        if 'entities' in resource_obj_dict and 'entities' not in skip_list:
            for entity in resource_obj_dict['entities']:
                logging.info(
                    'Creating Entity \'{}\'...'.format(
                        entity.display_name))
                # Attempt to Create the new Entity Resource. If the Resource is
                # a duplicate, then we will skip it. Duplicate is determined by
                # display_name only at this time.
                try:

                    self.dfcx.create_entity_type(destination_agent, entity)
                    resource_skip_list['entities'].append(entity.display_name)
                    logging.info(
                        'Entity \'{}\' created successfully.'.format(
                            entity.display_name))
                except Exception as e:
                    print(e)
                    pass

        if 'intents' in resource_obj_dict and 'intents' not in skip_list:
            source_entities_map = self.get_entities_map(source_agent)
            destination_entities_map = self.get_entities_map(
                destination_agent, reverse=True)
            for intent in resource_obj_dict['intents']:
                logging.info(
                    'Creating Intent \'{}\'...'.format(
                        intent.display_name))
                time.sleep(1)
                # If Intents contain Entity tags, we need to convert those to the new Agent ID string
                # Check to see if any Intents need Entity conversion before
                # creating
                if 'parameters' in intent:
                    for param in intent.parameters:
                        if 'sys.' in param.entity_type:
                            pass
                        else:
                            source_name = source_entities_map[param.entity_type]
                            destination_name = destination_entities_map[source_name]
                            param.entity_type = destination_name

                # Attempt to Create the new Intent Resource. If the Resource is
                # a duplicate, then we will skip it. Duplicate is determined by
                # display_name only at this time.
                try:
                    self.dfcx.create_intent(destination_agent, intent)
                    resource_skip_list['intents'].append(intent.display_name)
                    logging.info(
                        'Intent \'{}\' created successfully'.format(
                            intent.display_name))
                except Exception as e:
                    print(e)
                    pass

        if 'route_groups' in resource_obj_dict and 'route_groups' not in skip_list:
            source_intents_map = self.get_intents_map(source_agent)
            source_webhooks_map = self.get_webhooks_map(source_agent)
            source_pages_map = self.get_pages_map(
                source_flows_map['Default Start Flow'])

            destination_flows = self.get_flows_map(
                destination_agent, reverse=True)
            destination_intents_map = self.get_intents_map(
                destination_agent, reverse=True)
            destination_webhooks_map = self.get_webhooks_map(
                destination_agent, reverse=True)

            destination_pages_map = self.get_pages_map(
                destination_flows[destination_flow], reverse=True)

            for rg in resource_obj_dict['route_groups']:
                logging.info(
                    'Creating Route Group \'{}\'...'.format(
                        rg.display_name))
                for tr in rg.transition_routes:
                    source_name = source_intents_map[tr.intent]
                    destination_name = destination_intents_map[source_name]
                    tr.intent = destination_name

                    if 'trigger_fulfillment' in tr:
                        if 'webhook' in tr.trigger_fulfillment:
                            source_webhook = source_webhooks_map[tr.trigger_fulfillment.webhook]
                            destination_webhook = destination_webhooks_map[source_webhook]
                            tr.trigger_fulfillment.webhook = destination_webhook

                    if 'target_page' in tr:
                        if tr.target_page.split('/')[-1] == 'END_FLOW':
                            tr.target_page = destination_flows[destination_flow] + \
                                '/pages/END_FLOW'
                        else:
                            source_page = source_pages_map[tr.target_page]
                            destination_page = destination_pages_map[source_page]
                            tr.target_page = destination_page

                try:
                    self.dfcx.create_transition_route_group(
                        destination_flows[destination_flow], rg)
                    resource_skip_list['route_groups'].append(rg.display_name)
                    logging.info(
                        'Route Group \'{}\' created successfully'.format(
                            rg.display_name))
                except Exception as e:
                    print(e)
                    pass

        return resource_skip_list

    def convert_page_dependencies(self,
                                  agent_id: str,
                                  pages: List[types.Page],
                                  agent_type: str = 'source',
                                  flow: str = 'Default Start Flow') -> List[types.Page]:

        pages_mod = copy.deepcopy(pages)

        if agent_type == 'source':
            intents_map = self.get_intents_map(agent_id)
            entities_map = self.get_entities_map(agent_id)
            webhooks_map = self.get_webhooks_map(agent_id)
            flows_map = self.get_flows_map(agent_id, reverse=True)
            pages_map = self.get_pages_map(flows_map[flow])
            rgs_map = self.get_route_groups_map(flows_map[flow])

            # For each page, recurse through the resources and look for
            # specific resource types that will have local agent
            # dependencies, then replace that UUID with a literal
            # str display_name. We will use this display_name to map back
            # to the appropriate destination UUID later.
            for page in pages_mod:
                if 'entry_fulfillment' in page:
                    if 'webhook' in page.entry_fulfillment:
                        page.entry_fulfillment.webhook = webhooks_map[page.entry_fulfillment.webhook]

                if 'transition_routes' in page:
                    for tr in page.transition_routes:
                        if 'target_page' in tr:
                            if tr.target_page.split('/')[-1] == 'END_FLOW':
                                tr.target_page = 'END_FLOW'

                            elif tr.target_page.split('/')[-1] == 'END_SESSION':
                                tr.target_page = 'END_SESSION'

                            elif tr.target_page.split('/')[-1] == 'CURRENT_PAGE':
                                tr.target_page = 'CURRENT_PAGE'

                            else:
                                tr.target_page = pages_map[tr.target_page]

                        if 'intent' in tr:
                            tr.intent = intents_map[tr.intent]
                            if 'webhook' in tr.trigger_fulfillment:
                                tr.trigger_fulfillment.webhook = webhooks_map[tr.trigger_fulfillment.webhook]
                        elif 'condition' in tr and 'webhook' in tr.trigger_fulfillment:
                            tr.trigger_fulfillment.webhook = webhooks_map[tr.trigger_fulfillment.webhook]

                if 'event_handlers' in page:
                    for handler in page.event_handlers:
                        if 'target_page' in handler:
                            if handler.target_page.split(
                                    '/')[-1] == 'END_FLOW':
                                handler.target_page = 'END_FLOW'

                            elif handler.target_page.split('/')[-1] == 'END_SESSION':
                                handler.target_page = 'END_SESSION'

                            elif handler.target_page.split('/')[-1] == 'CURRENT_PAGE':
                                handler.target_page = 'CURRENT_PAGE'

                            else:
                                handler.target_page = pages_map[handler.target_page]

                        if 'trigger_fulfillment' in handler:
                            if 'webhook' in handler.trigger_fulfillment:
                                handler.trigger_fulfillment.webhook = webhooks_map[
                                    handler.trigger_fulfillment.webhook]

                if 'form' in page:
                    if 'parameters' in page.form:
                        for param in page.form.parameters:
                            if 'fill_behavior' in param:
                                if 'initial_prompt_fulfillment' in param.fill_behavior:
                                    if 'webhook' in param.fill_behavior.initial_prompt_fulfillment:
                                        param.fill_behavior.initial_prompt_fulfillment.webhook = webhooks_map[
                                            param.fill_behavior.initial_prompt_fulfillment.webhook]

                                if 'reprompt_event_handlers' in param.fill_behavior:
                                    for handler in param.fill_behavior.reprompt_event_handlers:
                                        if 'trigger_fulfillment' in handler:
                                            if 'webhook' in handler.trigger_fulfillment:
                                                handler.trigger_fulfillment.webhook = webhooks_map[
                                                    handler.trigger_fulfillment.webhook]

                                        if 'target_page' in handler:
                                            print(handler.target_page)
                                            if handler.target_page.split(
                                                    '/')[-1] == 'END_FLOW':
                                                handler.target_page = 'END_FLOW'

                                            elif handler.target_page.split('/')[-1] == 'END_SESSION':
                                                handler.target_page = 'END_SESSION'

                                            elif handler.target_page.split('/')[-1] == 'CURRENT_PAGE':
                                                handler.target_page = 'CURRENT_PAGE'

                                            else:
                                                handler.target_page = pages_map[handler.target_page]

                            if 'sys.' in param.entity_type:
                                pass
                            else:
                                param.entity_type = entities_map[param.entity_type]

                if 'transition_route_groups' in page:
                    temp_list = []
                    for trg in page.transition_route_groups:
                        temp_list.append(rgs_map[trg])

                        page.transition_route_groups = temp_list

        if agent_type == 'destination':
            intents_map = self.get_intents_map(agent_id, reverse=True)
            entities_map = self.get_entities_map(agent_id, reverse=True)
            webhooks_map = self.get_webhooks_map(agent_id, reverse=True)
            flows_map = self.get_flows_map(agent_id, reverse=True)
            pages_map = self.get_pages_map(flows_map[flow], reverse=True)
            rgs_map = self.get_route_groups_map(flows_map[flow], reverse=True)

            # For each page, recurse through the resources and look for
            # specific resource types that have been replaced with literal
            # string display_name. Perform a lookup using the map resources
            # and replace the str display_name with the appropriate str UUID

            for page in pages_mod:
                page.name = pages_map[page.display_name]

                if 'entry_fulfillment' in page:
                    if 'webhook' in page.entry_fulfillment:
                        page.entry_fulfillment.webhook = webhooks_map[page.entry_fulfillment.webhook]

                if 'transition_routes' in page:
                    for tr in page.transition_routes:
                        if 'target_page' in tr:
                            if tr.target_page == 'END_FLOW':
                                tr.target_page = flows_map[flow] + \
                                    '/pages/END_FLOW'

                            elif tr.target_page == 'END_SESSION':
                                tr.target_page = flows_map[flow] + \
                                    '/pages/END_SESSION'

                            elif tr.target_page == 'CURRENT_PAGE':
                                tr.target_page = flows_map[flow] + \
                                    '/pages/CURRENT_PAGE'

                            else:
                                tr.target_page = pages_map[tr.target_page]

                        if 'intent' in tr:
                            tr.intent = intents_map[tr.intent]
                            if 'webhook' in tr.trigger_fulfillment:
                                tr.trigger_fulfillment.webhook = webhooks_map[tr.trigger_fulfillment.webhook]
                        elif 'condition' in tr and 'webhook' in tr.trigger_fulfillment:
                            tr.trigger_fulfillment.webhook = webhooks_map[tr.trigger_fulfillment.webhook]

                if 'event_handlers' in page:
                    for handler in page.event_handlers:
                        if 'target_page' in handler:
                            if handler.target_page == 'END_FLOW':
                                handler.target_page = flows_map[flow] + \
                                    '/pages/END_FLOW'

                            elif handler.target_page == 'END_SESSION':
                                handler.target_page = flows_map[flow] + \
                                    '/pages/END_SESSION'

                            elif handler.target_page == 'CURRENT_PAGE':
                                handler.target_page = flows_map[flow] + \
                                    '/pages/CURRENT_PAGE'

                            else:
                                handler.target_page = pages_map[handler.target_page]

                        if 'trigger_fulfillment' in handler:
                            if 'webhook' in handler.trigger_fulfillment:
                                handler.trigger_fulfillment.webhook = webhooks_map[
                                    handler.trigger_fulfillment.webhook]

                if 'form' in page:
                    if 'parameters' in page.form:
                        for param in page.form.parameters:
                            if 'fill_behavior' in param:
                                if 'initial_prompt_fulfillment' in param.fill_behavior:
                                    if 'webhook' in param.fill_behavior.initial_prompt_fulfillment:
                                        param.fill_behavior.initial_prompt_fulfillment.webhook = webhooks_map[
                                            param.fill_behavior.initial_prompt_fulfillment.webhook]
                                if 'reprompt_event_handlers' in param.fill_behavior:
                                    for handler in param.fill_behavior.reprompt_event_handlers:
                                        if 'trigger_fulfillment' in handler:
                                            if 'webhook' in handler.trigger_fulfillment:
                                                handler.trigger_fulfillment.webhook = webhooks_map[
                                                    handler.trigger_fulfillment.webhook]

                                        if 'target_page' in handler:
                                            if handler.target_page == 'END_FLOW':
                                                handler.target_page = flows_map[flow] + \
                                                    '/pages/END_FLOW'

                                            elif handler.target_page == 'END_SESSION':
                                                handler.target_page = flows_map[flow] + \
                                                    '/pages/END_SESSION'

                                            elif handler.target_page == 'CURRENT_PAGE':
                                                handler.target_page = flows_map[flow] + \
                                                    '/pages/CURRENT_PAGE'

                                            else:
                                                handler.target_page = pages_map[handler.target_page]

                            if 'sys.' in param.entity_type:
                                pass
                            else:
                                param.entity_type = entities_map[param.entity_type]

                if 'transition_route_groups' in page:
                    temp_list = []
                    for trg in page.transition_route_groups:
                        temp_list.append(rgs_map[trg])

                    page.transition_route_groups = temp_list

        return pages_mod

    def convert_start_page_dependencies(
            self,
            agent_id,
            start_page,
            agent_type='source',
            flow='Default Start Flow'):
        page_mod = copy.deepcopy(start_page)

        if agent_type == 'source':
            print(page_mod.name)
            intents_map = self.get_intents_map(agent_id)
            webhooks_map = self.get_webhooks_map(agent_id)
            flows_map = self.get_flows_map(agent_id, reverse=True)
            pages_map = self.get_pages_map(flows_map[flow])

            for tr in page_mod.transition_routes:
                if 'target_page' in tr:
                    if tr.target_page.split('/')[-1] == 'END_FLOW':
                        tr.target_page = 'END_FLOW'
                    elif tr.target_page.split('/')[-1] == 'START_PAGE':
                        tr.target_page = 'START_PAGE'
                    else:
                        tr.target_page = pages_map[tr.target_page]

                if 'intent' in tr:
                    tr.intent = intents_map[tr.intent]
                    if 'webhook' in tr.trigger_fulfillment:
                        tr.trigger_fulfillment.webhook = webhooks_map[tr.trigger_fulfillment.webhook]
                elif 'condition' in tr and 'webhook' in tr.trigger_fulfillment:
                    tr.trigger_fulfillment.webhook = webhooks_map[tr.trigger_fulfillment.webhook]

            return page_mod

        elif agent_type == 'destination':
            final_trs = []
            intents_map = self.get_intents_map(agent_id, reverse=True)
            webhooks_map = self.get_webhooks_map(agent_id, reverse=True)
            flows_map = self.get_flows_map(agent_id, reverse=True)
            pages_map = self.get_pages_map(flows_map[flow], reverse=True)

            page_mod.name = flows_map[flow]
            print(page_mod.name)

            for tr in page_mod.transition_routes:
                if 'target_page' in tr:
                    if tr.target_page in ['END_FLOW', 'START_PAGE']:
                        if tr.target_page == 'END_FLOW':
                            tr.target_page = flows_map[flow] + \
                                '/pages/END_FLOW'
                        elif tr.target_page == 'START_PAGE':
                            tr.target_page = flows_map[flow] + \
                                '/pages/START_PAGE'

                    elif tr.target_page in pages_map:
                        tr.target_page = pages_map[tr.target_page]

                if 'intent' in tr:
                    if tr.intent not in intents_map:
                        print(
                            'Intent \'{}\' not in Intents Map. Skipping.'.format(
                                tr.intent))
                    elif tr.intent in intents_map:
                        tr.intent = intents_map[tr.intent]
                        if 'webhook' in tr.trigger_fulfillment:
                            tr.trigger_fulfillment.webhook = webhooks_map[tr.trigger_fulfillment.webhook]

                        final_trs.append(tr)

                elif 'condition' in tr and 'webhook' in tr.trigger_fulfillment:
                    tr.trigger_fulfillment.webhook = webhooks_map[tr.trigger_fulfillment.webhook]
                    final_trs.append(tr)

            page_mod.transition_routes = final_trs

            return page_mod


# PAGE FUNCTIONS

<<<<<<< HEAD
=======

>>>>>>> f24d5570
    def get_page_dependencies(self, obj_list):
        """ Pass in DFCX Page object(s) and retrieve all resource dependencies.

        Args:
            - obj_list, a List of one or more DFCX Page Objects

        Returns:
            - resources, Dictionary containing all of the resource objects
        """

        resources = defaultdict(list)

        flow_id = '/'.join(obj_list[0].name.split('/')[0:8])
        route_groups = self.dfcx.list_transition_route_groups(flow_id)

        # Loop through Pages and find all dependencies
        for page in obj_list:
            if 'entry_fulfillment' in page and 'webhook' in page.entry_fulfillment:
                resources['webhooks'].append(page.entry_fulfillment.webhook)
            if 'transition_routes' in page:
                for tr in page.transition_routes:
                    if 'intent' in tr:
                        resources['intents'].append(tr.intent)
                    elif 'condition' in tr and 'webhook' in tr.trigger_fulfillment:
                        resources['webhooks'].append(
                            tr.trigger_fulfillment.webhook)
            if 'form' in page:
                if 'parameters' in page.form:
                    for param in page.form.parameters:
                        if 'sys.' in param.entity_type:
                            continue
                        else:
                            resources['entities'].append(param.entity_type)

            if 'transition_route_groups' in page:
                for trg in page.transition_route_groups:
                    resources['route_groups'].append(trg)
                    for rg in route_groups:
                        if trg == rg.name:
                            for tr in rg.transition_routes:
                                resources['intents'].append(tr.intent)

        # Loop through Default Start Page and identify dependencies
        source_flow = self.dfcx.get_flow(flow_id)
        temp_page_name_list = [page.name for page in obj_list]
        for tr in source_flow.transition_routes:
            if 'intent' in tr:
                if tr.target_page in temp_page_name_list:
                    resources['intents'].append(tr.intent)

        # Loop through Intents to identify any additional Entity dependencies
        if 'intents' in resources:
            agent = '/'.join(resources['intents'][0].split('/')[0:6])
            intents = self.dfcx.list_intents(agent)

            for intent in intents:
                if intent.name in resources['intents']:
                    if len(intent.parameters) > 0:
                        for param in intent.parameters:
                            if 'sys.' in param.entity_type:
                                continue
                            else:
                                resources['entities'].append(param.entity_type)

        for key in resources:
            resources[key] = set(resources[key])

        return resources


# DATAFRAME FUNCTIONS
<<<<<<< HEAD

=======
>>>>>>> f24d5570

    def route_groups_to_dataframe(self, agent_id=None):
        """ This method extracts the Transition Route Groups from a given DFCX Agent
        and returns key information about the Route Groups in a Pandas Dataframe

        DFCX Route Groups exist as an Agent level resource, however they are
        categorized by the Flow they are associated with. This method will
        extract all Flows for the given agent, then use the Flow IDs to
        extract all Route Groups per Flow. Once all Route Groups have been
        extracted, the method will convert the DFCX object to a Pandas
        Dataframe and return this to the user.

        Args:
          - agent_id, the Agent ID string in the following format:
            projects/<project_id>/locations/<location_id>/agents/<agent_id>

        Returns:
          - df, a Pandas Dataframe
        """

        if not agent_id:
            agent_id = self.agent_id

        # The following dicts and lists are setup to use to map "user friendly"
        # data labels before writing the Route Group object to a dataframe.
        flows_dict = {
            flow.display_name: flow.name for flow in self.dfcx.list_flows(agent_id)}

        intent_dict = {intent.name.split('/')[-1]: intent.display_name
                       for intent in self.dfcx.list_intents(agent_id)}

        webhooks_dict = {webhook.name.split('/')[-1]: webhook.display_name
                         for webhook in self.dfcx.list_webhooks(agent_id)}

        route_groups_dict = {
            flow: self.dfcx.list_transition_route_groups(
                flows_dict[flow]) for flow in flows_dict}

        rows_list = []
        for flow in route_groups_dict:
            for route_group in route_groups_dict[flow]:
                for route in route_group.transition_routes:
                    temp_dict = {}

                    temp_dict.update({'flow': flow})
                    temp_dict.update(
                        {'route_group_name': route_group.display_name})
                    temp_dict.update(
                        {'intent': intent_dict[route.intent.split('/')[-1]]})

                    if route.trigger_fulfillment.webhook:
                        temp_dict.update(
                            {'webhook': webhooks_dict[route.trigger_fulfillment.webhook.split('/')[-1]]})

                    temp_dict.update(
                        {'webhook_tag': route.trigger_fulfillment.tag})

                    if len(route.trigger_fulfillment.messages) > 0:
                        if len(
                                route.trigger_fulfillment.messages[0].text.text) > 0:
                            temp_dict.update(
                                {'fulfillment_message': route.trigger_fulfillment.messages[0].text.text[0]})

                    rows_list.append(temp_dict)

        df = pd.DataFrame(rows_list)

        return df

    def intents_to_dataframe(self, intents):
        """
        This functions takes an Intents object from the DFCX API and returns
        a Pandas Dataframe
        """
        intent_dict = defaultdict(list)

        for element in intents:
            if 'training_phrases' in element:
                for tp in element.training_phrases:
                    s = []
                    if len(tp.parts) > 1:
                        for item in tp.parts:
                            s.append(item.text)
                        intent_dict[element.display_name].append(''.join(s))
                    else:
                        intent_dict[element.display_name].append(
                            tp.parts[0].text)
            else:
                intent_dict[element.display_name].append('')

        df = pd.DataFrame.from_dict(intent_dict, orient='index').transpose()
        df = df.stack().to_frame().reset_index(level=1)
        df = df.rename(
            columns={
                'level_1': 'intent',
                0: 'tp'}).reset_index(
            drop=True)
        df = df.sort_values(['intent', 'tp'])

        return df

    def validation_results_to_dataframe(self, validation_results: Dict):
        """"Transform the Validation results into a dataframe"""

        agent_id = '/'.join(validation_results['name'].split('/')[0:6])

        flows_map = self.get_flows_map(agent_id)
        max_cols_old = 0
        df = pd.DataFrame()

        for flow in validation_results['flowValidationResults']:
            temp = '/'.join(flow['name'].split('/')[:-1])
            temp_df = pd.DataFrame(flow['validationMessages'])
            temp_df.insert(0, 'flow', flows_map[temp])

            max_cols_new = max([len(x) for x in temp_df.resourceNames])

            if max_cols_new > max_cols_old:
                for i in range(1, max_cols_new + 1):
                    temp_df['resource{}'.format(i)] = None
                max_cols_old = max_cols_new

            for index in temp_df.index:
                i = 1
                for d in temp_df['resourceNames'][index]:
                    temp_df['resource{}'.format(i)][index] = d['displayName']
                    i += 1

            df = df.append(temp_df)
            max_cols_old = 0

        return df


# SPECIAL PURPOSE FUNCTIONS

<<<<<<< HEAD
=======

>>>>>>> f24d5570
    def find_list_parameters(self, agent_id):
        """ This method extracts Parameters set at a page level that are
        designated as "lists".

        Page level parameters are tied to Entity Types and can be returned
        as String or List types. If the user selects "list" at the page
        level, the Entity Type will be returned with "is_list: True". This
        function will allow the user to provide an Agent ID and will return
        all instances of parameters being used as lists on pages.

        Args:
          - agent_id, the Agent ID string in the following format:
            projects/<project_id>/locations/<location_id>/agents/<agent_id>

        Returns:
          - params_map, a Dict of parameter names and Pages they belong to
        """

        if not agent_id:
            agent_id = self.agent_id
        # entities = self.dfcx.list_entity_types(agent_id)
        flows_map = self.get_flows_map(agent_id)
        entities_map = self.get_entities_map(agent_id)

        params_list = []

        for flow in flows_map:
            temp_pages = self.dfcx.list_pages(flows_map[flow])
            for page in temp_pages:
                for param in page.form.parameters:
                    if param.is_list:
                        params_list.append(param.display_name)
                        print('FLOW = {}'.format(flow))
                        print('PAGE = {}'.format(page.display_name))
                        print(param.display_name)
                        if 'sys' in param.entity_type.split('/')[-1]:
                            print(param.entity_type.split('/')[-1])
                        else:
                            print(param.entity_type)
                            print(
                                entities_map[param.entity_type.split('/')[-1]])
                        print('\n')

<<<<<<< HEAD
        return params_list

# EXPORT/IMPORT FUNCTIONS
    def export_flow(self,
                    flow_id: str,
                    gcs_path: str,
                    data_format: str = 'BLOB',
                    ref_flows: bool = True) -> Dict[str,
                                                    str]:
        """ Exports DFCX Flow(s) into GCS bucket.

        Args:
          flow_id, the formatted CX Flow ID to export
          gcs_path, the full GCS Bucket and File name path
          data_format, (Optional) One of 'BLOB' or 'JSON'. Defaults to 'BLOB'.
          ref_flows, (Optional) Bool to include referenced flows connected to primary flow

        Returns:
          lro, Dict with value containing a Long Running Operation UUID that can be
              used to retrieve status of LRO from dfcx.get_lro
        """
        base_url = 'https://dialogflow.googleapis.com/v3beta1'
        url = '{0}/{1}:export'.format(base_url, flow_id)
        body = {
            'flow_uri': '{}'.format(gcs_path),
            'data_format': data_format,
            'include_referenced_flows': ref_flows}
        token = subprocess.run(['gcloud',
                                'auth',
                                'application-default',
                                'print-access-token'],
                               stdout=subprocess.PIPE,
                               text=True).stdout

        token = token.strip('\n')  # remove newline appended as part of stdout
        headers = {
            'Authorization': 'Bearer {}'.format(token),
            'Content-Type': 'application/json; charset=utf-8'}

        # Make REST call
        r = requests.post(url, json=body, headers=headers)
        r.raise_for_status()

        lro = r.json()

        return lro

    def import_flow(self, destination_agent_id: str, gcs_path: str,
                    import_option: str = 'FALLBACK') -> Dict[str, str]:
        """ Imports a DFCX Flow from GCS bucket to CX Agent.

        Args:
          agent_id, the DFCX formatted Agent ID
          gcs_path, the full GCS Bucket and File name path
          import_option, one of 'FALLBACK' or 'KEEP'. Defaults to 'FALLBACK'

        Returns:
          lro, Dict with value containing a Long Running Operation UUID that can be
              used to retrieve status of LRO from dfcx.get_lro
        """

        base_url = 'https://dialogflow.googleapis.com/v3beta1'
        url = '{0}/{1}/flows:import'.format(base_url, destination_agent_id)
        body = {
            'flow_uri': '{}'.format(gcs_path),
            'import_option': '{}'.format(import_option)}
        token = subprocess.run(['gcloud',
                                'auth',
                                'application-default',
                                'print-access-token'],
                               stdout=subprocess.PIPE,
                               text=True).stdout

        token = token.strip('\n')  # remove newline appended as part of stdout

        headers = {
            'Authorization': 'Bearer {}'.format(token),
            'Content-Type': 'application/json; charset=utf-8'}

        # Make REST call
        r = requests.post(url, json=body, headers=headers)
        r.raise_for_status()

        lro = r.json()

        return lro
=======
        return params_list
>>>>>>> f24d5570
<|MERGE_RESOLUTION|>--- conflicted
+++ resolved
@@ -40,10 +40,6 @@
 
 # TODO: (pmarlow@) move this to @staticmethod outside of main function.
 # perhaps move to the main dfcx.py file as a @staticmethod ?
-<<<<<<< HEAD
-
-=======
->>>>>>> f24d5570
 
     def get_flows_map(self, agent_id, reverse=False):
         """ Exports Agent Flow Names and UUIDs into a user friendly dict.
@@ -183,11 +179,6 @@
 
     def copy_intent_to_agent(
             self,
-<<<<<<< HEAD
-            intent_display_name,
-            source_agent,
-            destination_agent):
-=======
             intent_display_name: str,
             source_agent: str,
             destination_agent: str,
@@ -204,7 +195,6 @@
             One of 'create' or 'update'. Defaults to 'create'
 
           """
->>>>>>> f24d5570
         # retrieve from source agent
         intents_map = self.get_intents_map(source_agent, reverse=True)
         intent_id = intents_map[intent_display_name]
@@ -232,12 +222,6 @@
 
         # push to destination agent
         try:
-<<<<<<< HEAD
-            self.dfcx.create_intent(destination_agent, intent_object)
-            logging.info(
-                'Intent \'{}\' created successfully'.format(
-                    intent_object.display_name))
-=======
             if copy_option == 'create':
                 self.dfcx.create_intent(destination_agent, intent_object)
                 logging.info(
@@ -252,7 +236,6 @@
             else:
                 logging.info(
                     'Invalid copy option. Please use \'create\' or \'update\'')
->>>>>>> f24d5570
         except Exception as e:
             print(e)
             print(
@@ -818,10 +801,7 @@
 
 # PAGE FUNCTIONS
 
-<<<<<<< HEAD
-=======
-
->>>>>>> f24d5570
+
     def get_page_dependencies(self, obj_list):
         """ Pass in DFCX Page object(s) and retrieve all resource dependencies.
 
@@ -893,10 +873,6 @@
 
 
 # DATAFRAME FUNCTIONS
-<<<<<<< HEAD
-
-=======
->>>>>>> f24d5570
 
     def route_groups_to_dataframe(self, agent_id=None):
         """ This method extracts the Transition Route Groups from a given DFCX Agent
@@ -1033,10 +1009,7 @@
 
 # SPECIAL PURPOSE FUNCTIONS
 
-<<<<<<< HEAD
-=======
-
->>>>>>> f24d5570
+
     def find_list_parameters(self, agent_id):
         """ This method extracts Parameters set at a page level that are
         designated as "lists".
@@ -1080,93 +1053,4 @@
                                 entities_map[param.entity_type.split('/')[-1]])
                         print('\n')
 
-<<<<<<< HEAD
-        return params_list
-
-# EXPORT/IMPORT FUNCTIONS
-    def export_flow(self,
-                    flow_id: str,
-                    gcs_path: str,
-                    data_format: str = 'BLOB',
-                    ref_flows: bool = True) -> Dict[str,
-                                                    str]:
-        """ Exports DFCX Flow(s) into GCS bucket.
-
-        Args:
-          flow_id, the formatted CX Flow ID to export
-          gcs_path, the full GCS Bucket and File name path
-          data_format, (Optional) One of 'BLOB' or 'JSON'. Defaults to 'BLOB'.
-          ref_flows, (Optional) Bool to include referenced flows connected to primary flow
-
-        Returns:
-          lro, Dict with value containing a Long Running Operation UUID that can be
-              used to retrieve status of LRO from dfcx.get_lro
-        """
-        base_url = 'https://dialogflow.googleapis.com/v3beta1'
-        url = '{0}/{1}:export'.format(base_url, flow_id)
-        body = {
-            'flow_uri': '{}'.format(gcs_path),
-            'data_format': data_format,
-            'include_referenced_flows': ref_flows}
-        token = subprocess.run(['gcloud',
-                                'auth',
-                                'application-default',
-                                'print-access-token'],
-                               stdout=subprocess.PIPE,
-                               text=True).stdout
-
-        token = token.strip('\n')  # remove newline appended as part of stdout
-        headers = {
-            'Authorization': 'Bearer {}'.format(token),
-            'Content-Type': 'application/json; charset=utf-8'}
-
-        # Make REST call
-        r = requests.post(url, json=body, headers=headers)
-        r.raise_for_status()
-
-        lro = r.json()
-
-        return lro
-
-    def import_flow(self, destination_agent_id: str, gcs_path: str,
-                    import_option: str = 'FALLBACK') -> Dict[str, str]:
-        """ Imports a DFCX Flow from GCS bucket to CX Agent.
-
-        Args:
-          agent_id, the DFCX formatted Agent ID
-          gcs_path, the full GCS Bucket and File name path
-          import_option, one of 'FALLBACK' or 'KEEP'. Defaults to 'FALLBACK'
-
-        Returns:
-          lro, Dict with value containing a Long Running Operation UUID that can be
-              used to retrieve status of LRO from dfcx.get_lro
-        """
-
-        base_url = 'https://dialogflow.googleapis.com/v3beta1'
-        url = '{0}/{1}/flows:import'.format(base_url, destination_agent_id)
-        body = {
-            'flow_uri': '{}'.format(gcs_path),
-            'import_option': '{}'.format(import_option)}
-        token = subprocess.run(['gcloud',
-                                'auth',
-                                'application-default',
-                                'print-access-token'],
-                               stdout=subprocess.PIPE,
-                               text=True).stdout
-
-        token = token.strip('\n')  # remove newline appended as part of stdout
-
-        headers = {
-            'Authorization': 'Bearer {}'.format(token),
-            'Content-Type': 'application/json; charset=utf-8'}
-
-        # Make REST call
-        r = requests.post(url, json=body, headers=headers)
-        r.raise_for_status()
-
-        lro = r.json()
-
-        return lro
-=======
-        return params_list
->>>>>>> f24d5570
+        return params_list