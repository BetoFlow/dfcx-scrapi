--- conflicted
+++ resolved
@@ -69,7 +69,6 @@
 
 # AGENT FX
 
-
     def list_agents(self, location_id: str) -> List[types.Agent]:
         """Get list of all CX agents in a given GCP project
 
@@ -253,8 +252,6 @@
 
     def export_agent(self, agent_id: str, gcs_bucket_uri: str) -> str:
         """Exports the specified CX agent to Google Cloud Storage bucket.
-<<<<<<< HEAD
-=======
 
         Args:
           agent_id: CX Agent ID string in the following format
@@ -344,69 +341,9 @@
 
         return results.json()
 
->>>>>>> f24d5570
-
-        Args:
-          agent_id: CX Agent ID string in the following format
-            projects/<PROJECT ID>/locations/<LOCATION ID>/agents/<AGENT ID>
-          gcs_bucket_uri: The Google Cloud Storage bucket/filepath to export the
-            agent to in the following format:
-              `gs://<bucket-name>/<object-name>`
-
-        Returns:
-          response: A Long Running Operation (LRO) ID that can be used to
-            check the status of the export using dfcx.get_lro()
-        """
-
-        request = types.agent.ExportAgentRequest()
-        request.name = agent_id
-        request.agent_uri = gcs_bucket_uri
-
-        client_options = self._set_region(agent_id)
-        client = services.agents.AgentsClient(client_options=client_options)
-        response = client.export_agent(request)
-
-        return response.operation.name
-
-# OPERATIONS FX
-
-    def get_lro(self, lro: str):
-        """Used to retrieve the status of LROs for Dialogflow CX.
-
-        Args:
-          lro: The Long Running Operation(LRO) ID
-
-        Returns:
-          response: Response status and payload from LRO
-        """
-
-        location = lro.split('/')[3]
-        if location != 'global':
-            base_url = 'https://{}-dialogflow.googleapis.com/v3beta1'.format(
-                location)
-        else:
-            base_url = 'https://dialogflow.googleapis.com/v3beta1'
-
-        url = '{0}/{1}'.format(base_url, lro)
-
-        token = subprocess.run(['gcloud',
-                                'auth',
-                                'application-default',
-                                'print-access-token'],
-                               stdout=subprocess.PIPE,
-                               text=True).stdout
-
-        token = token.strip('\n')  # remove newline appended as part of stdout
-        headers = {"Authorization": "Bearer {}".format(token)}
-
-        # Make REST call
-        results = requests.get(url, headers=headers)
-        results.raise_for_status()
-
-        return results.json()
-
 
 # INTENTS FX
+
 
     def list_intents(self, agent_id):
         request = types.intent.ListIntentsRequest()
@@ -502,10 +439,6 @@
             client = services.intents.IntentsClient(
                 client_options=client_options)
             client.delete_intent(name=intent_id)
-<<<<<<< HEAD
-
-=======
->>>>>>> f24d5570
 
 
 # ENTITIES FX
@@ -929,6 +862,7 @@
 
 # WEBHOOK FX
 
+
     def list_webhooks(self, agent_id):
         request = types.webhook.ListWebhooksRequest()
         request.parent = agent_id
@@ -966,7 +900,6 @@
 
 
 # SESSION FX
-
 
     def run_conversation(
             self,
