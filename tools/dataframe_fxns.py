"""Copyright 2021 Google LLC.

Licensed under the Apache License, Version 2.0 (the "License");
you may not use this file except in compliance with the License.
You may obtain a copy of the License at

    http://www.apache.org/licenses/LICENSE-2.0

Unless required by applicable law or agreed to in writing, software
distributed under the License is distributed on an "AS IS" BASIS,
WITHOUT WARRANTIES OR CONDITIONS OF ANY KIND, either express or implied.
See the License for the specific language governing permissions and
limitations under the License.
"""

import json
import logging
import time

from dfcx_sapi.core import entity_types
from dfcx_sapi.core import flows
from dfcx_sapi.core import intents
from dfcx_sapi.core import pages
from dfcx_sapi.core import transition_route_groups
import google.cloud.dialogflowcx_v3beta1.types as types
import gspread
from gspread_dataframe import set_with_dataframe
from oauth2client.service_account import ServiceAccountCredentials
import pandas as pd
from tabulate import tabulate

# logging config
logging.basicConfig(
    level=logging.INFO,
    format='%(asctime)s %(levelname)-8s %(message)s',
    datefmt='%Y-%m-%d %H:%M:%S')


class DataframeFunctions:
  """Class that supports dataframe functions in DFCX."""

  def __init__(self, creds_path: str):
    logging.info('create dfcx creds %s', creds_path)
    self.entities = entity_types.EntityTypes(creds_path)
    self.intents = intents.Intents(creds_path)
    self.flows = flows.Flows(creds_path)
    self.pages = pages.Pages(creds_path)
    self.route_groups = transition_route_groups.TransitionRouteGroups(
        creds_path)
    self.creds_path = creds_path

  def sheets_to_dataframe(self, sheet_name, worksheet_name):
    """Move Intent/TP data from Google Sheets to a DataFrame."""
    scope = [
        'https://spreadsheets.google.com/feeds',
        'https://www.googleapis.com/auth/drive'
    ]
    creds_gdrive = ServiceAccountCredentials.from_json_keyfile_name(
        self.creds_path, scope)
    client = gspread.authorize(creds_gdrive)
    g_sheets = client.open(sheet_name)
    sheet = g_sheets.worksheet(worksheet_name)
    data_pull = sheet.get_all_values()
    return pd.DataFrame(columns=data_pull[0], data=data_pull[1:])

  def dataframe_to_sheets(self, sheet_name, worksheet_name, df):
    """Move Intent/TP data from a DataFrame to Google Sheets."""
    scope = [
        'https://spreadsheets.google.com/feeds',
        'https://www.googleapis.com/auth/drive'
    ]
    creds_gdrive = ServiceAccountCredentials.from_json_keyfile_name(
        self.creds_path, scope)
    client = gspread.authorize(creds_gdrive)
    g_sheets = client.open(sheet_name)
    worksheet = g_sheets.worksheet(worksheet_name)
    set_with_dataframe(worksheet, df)

  def progress_bar(self, current, total, bar_length=50, type_='Progress'):
    percent = float(current) * 100 / total
    arrow = '-' * int(percent / 100 * bar_length - 1) + '>'
    spaces = ' ' * (bar_length - len(arrow))
    print(
        '{2}({0}/{1})'.format(current, total, type_) + '[%s%s] %d %%' %
        (arrow, spaces, percent),
        end='\r')

  def update_intent_from_dataframe(self,
                                   intent_id: str,
                                   train_phrases,
                                   params=pd.DataFrame(),
                                   mode='basic'):
    """Update existing Intents, TPs and Parameters from DataFrame.

    The intent must exist in the agent.
    This function has a dependency on the agent.

    Args:
      intent_id: name parameter of the intent to update
      train_phrases: dataframe of training phrases in advanced have
        training_phrase and parts column to track the build
      params(optional): dataframe of parameters
      mode: basic - build assuming one row is one training phrase no
        entities, advance - build keeping track of training phrases and
        parts with the training_phrase and parts column.

    Returns:
      intent_pb: the new intents protobuf object
    """

    if mode == 'basic':
      try:
        train_phrases = train_phrases[['text']]
        train_phrases = train_phrases.astype({'text': 'string'})
      except BaseException:
        tp_schema = pd.DataFrame(
            index=['text', 'parameter_id'],
            columns=[0],
            data=['string', 'string']).astype({0: 'string'})
        logging.error('%s mode train_phrases schema must be %s \n' % mode,
                      tabulate(tp_schema.transpose(),
                               headers='keys', tablefmt='psql'))

    elif mode == 'advanced':
      try:
        train_phrases = train_phrases[[
            'training_phrase', 'part', 'text', 'parameter_id'
        ]]
        train_phrases = train_phrases.astype({
            'training_phrase': 'int32',
            'part': 'int32',
            'text': 'string',
            'parameter_id': 'string'
        })
        if params:
          params = params[['id', 'entity_type']]
          params = params.astype({'id': 'string', 'entity_type': 'string'})
      except BaseException:
        tp_schema = pd.DataFrame(
            index=['training_phrase', 'part', 'text', 'parameter_id'],
            columns=[0],
            data=['int32', 'int32', 'string', 'string']).astype({0: 'string'})
        p_schema = pd.DataFrame(
            index=['id', 'entity_type'], columns=[0],
            data=['string', 'string']).astype({0: 'string'})
        logging.error('{0} mode train_phrases schema must be {1} \n'.format(
            mode,
            tabulate(tp_schema.transpose(), headers='keys', tablefmt='psql')))
        logging.error('{0} mode parameter schema must be {1} \n'.format(
            mode,
            tabulate(p_schema.transpose(), headers='keys', tablefmt='psql')))

    else:
      raise ValueError('mode must be basic or advanced')

    original = self.intents.get_intent(intent_id=intent_id)
    intent = {}
    intent['name'] = original.name
    intent['display_name'] = original.display_name
    intent['priority'] = original.priority
    intent['is_fallback'] = original.is_fallback
    intent['labels'] = dict(original.labels)
    intent['description'] = original.description

    # training phrases
    if mode == 'advanced':
      training_phrases = []
      for tp in list(set(train_phrases['training_phrase'])):
        tp_parts = train_phrases[train_phrases['training_phrase'].astype(int) ==
                                 int(tp)]
        parts = []
        for index, row in tp_parts.iterrows():
          part = {'text': row['text'], 'parameter_id': row['parameter_id']}
          parts.append(part)

        training_phrase = {'parts': parts, 'repeat_count': 1, 'id': ''}
        training_phrases.append(training_phrase)

      intent['training_phrases'] = training_phrases
      parameters = []
      for index, row in params.iterrows():
        parameter = {
            'id': row['id'],
            'entity_type': row['entity_type'],
            'is_list': False,
            'redact': False
        }
        parameters.append(parameter)

      if len(parameters) > 0:
        intent['parameters'] = parameters

    elif mode == 'basic':
      training_phrases = []
      for _, row in train_phrases.iterrows():
        part = {'text': row['text'], 'parameter_id': None}
        parts = [part]
        training_phrase = {'parts': parts, 'repeat_count': 1, 'id': ''}
        training_phrases.append(training_phrase)
      intent['training_phrases'] = training_phrases
    else:
      raise ValueError('mode must be basic or advanced')

    jsonIntent = json.dumps(intent)
    intent_pb = types.Intent.from_json(jsonIntent)
    return intent_pb

  def bulk_update_intents_from_dataframe(self,
                                         agent_id,
                                         train_phrases_df,
                                         params_df=pd.DataFrame(),
                                         mode='basic',
                                         update_flag=False,
                                         rate_limiter=5):
    """update an existing intents training phrases and parameters

        Args:
            agent_id: name parameter of the agent to update_flag - full path to
              agent
            train_phrases_df: dataframe of bulk training phrases
                required columns: text, display_name in advanced mode have
                  training_phrase and parts column to track the build
            params_df(optional): dataframe of bulk parameters
            mode: basic|advanced
                basic: build assuming one row is one training phrase no entities
                advanced: build keeping track of training phrases and parts with
                  the training_phrase and parts column.
            update_flag: True to update_flag the intents in the agent
            rate_limiter: seconds to sleep between operations.

        Returns:
            modified_intents: dictionary with intent display names as keys
                and the new intent protobufs as values

        """
    if mode == 'basic':
      try:
        train_phrases_df = train_phrases_df[['display_name', 'text']]
        train_phrases_df = train_phrases_df.astype({
            'display_name': 'string',
            'text': 'string'
        })
      except BaseException:
        tpSchema = pd.DataFrame(
            index=['display_name', 'text', 'parameter_id'],
            columns=[0],
            data=['string', 'string', 'string']).astype({0: 'string'})
        logging.error('{0} mode train_phrases schema must be {1} \n'.format(
            mode,
            tabulate(tpSchema.transpose(), headers='keys', tablefmt='psql')))

    elif mode == 'advanced':
      try:
        train_phrases_df = train_phrases_df[[
            'display_name', 'training_phrase', 'part', 'text', 'parameter_id'
        ]]
        train_phrases_df = train_phrases_df.astype({
            'display_name': 'string',
            'training_phrase': 'int32',
            'part': 'int32',
            'text': 'string',
            'parameter_id': 'string'
        })
        if len(params_df) > 0:
          params_df = params_df[['display_name', 'id', 'entity_type']]
          params_df = params_df.astype({
              'display_name': 'string',
              'id': 'string',
              'entity_type': 'string'
          })
      except BaseException:
        tpSchema = pd.DataFrame(
            index=[
                'display_name', 'training_phrase', 'part', 'text',
                'parameter_id'
            ],
            columns=[0],
            data=['string', 'int32', 'int32', 'string',
                  'string']).astype({0: 'string'})
        pSchema = pd.DataFrame(
            index=['display_name', 'id', 'entity_type'],
            columns=[0],
            data=['string', 'string', 'string']).astype({0: 'string'})
        logging.error('{0} mode train_phrases schema must be {1} \n'.format(
            mode,
            tabulate(tpSchema.transpose(), headers='keys', tablefmt='psql')))
        logging.error('{0} mode parameter schema must be {1} \n'.format(
            mode,
            tabulate(pSchema.transpose(), headers='keys', tablefmt='psql')))

    else:
      raise ValueError('mode must be basic or advanced')

    # TODO - check if user provided DF is in the right shape
    # phrase_schema_user = train_phrases_df.dtypes.to_frame().astype({0:'string'})
    # param_schema_user = params_df.dtypes.to_frame().astype({0:'string'})

    # if (phrase_schema_user.equals(phrase_schema_master))==False:
    #     logging.error('training phrase schema must be\n {} \n'.format(
    #         tabulate(phrase_schema_master.transpose(), headers='keys', tablefmt='psql')))
    #     logging.error('got schema \n {}'.format(
    #         tabulate(phrase_schema_user.transpose(), headers='keys', tablefmt='psql')))
    #     logging.error('df.head \n%s', train_phrases_df.head() )
    # raise ValueError('wrong schema format \n%s' % phrase_schema_user)

    # if mode =='advanced':
    #     if (param_schema_user.equals(param_schema_master))==False and len(params_df)>0:
    #         raise ValueError('parameter schema must be {}'.format(tabulate(phrase_schema_master.transpose(), headers='keys', tablefmt='psql')))


#         logging.info('updating agent_id %s', agent_id)
    intents_map = self.intents.get_intents_map(agent_id=agent_id, reverse=True)
    intent_names = list(set(train_phrases_df['display_name']))

    new_intents = {}
    i = 0
    for intent_name in intent_names:
      # logging.info('process intent_name: %s type: %s', intent_name, type(intent_name))

      # easier way to compare for empty pd cell values?
      if isinstance(intent_name, pd._libs.missing.NAType):
        logging.warning('empty intent_name')
        continue

      tps = train_phrases_df.copy()[train_phrases_df['display_name'] ==
                                    intent_name].drop(columns='display_name')
      params = pd.DataFrame()
      if mode == 'advanced':
        params = params_df.copy()[params_df['display_name'] ==
                                  intent_name].drop(columns='display_name')

      if intent_name not in intents_map.keys():
        logging.error('FAIL to update - intent not found: [%s]', intent_name)
        continue

      # logging.info('update intent %s', intent_name)
      new_intent = self.update_intent_from_dataframe(
          intent_id=intents_map[intent_name],
          train_phrases=tps,
          params=params,
          mode=mode)
      new_intents[intent_name] = new_intent
      i += 1
      self.progress_bar(i, len(intent_names))
      if update_flag:
        #                 logging.info('updating_intent %s', intent_name)
        self.intents.update_intent(intent_id=new_intent.name, obj=new_intent)
        time.sleep(rate_limiter)

    return new_intents

  def create_intent_from_dataframe(self,
                                   display_name: str,
                                   train_phrases,
                                   params=pd.DataFrame(),
                                   meta={},
                                   mode='basic'):
    """create an intent

        Args:
            display_name: display_name parameter of the intent to create
            train_phrases: dataframe of training phrases in advanced have
              training_phrase and parts column to track the build
            params(optional): dataframe of parameters
            mode: basic - build assuming one row is one training phrase no
              entities, advance - build keeping track of training phrases and
              parts with the training_phrase and parts column.

        Returns:
            intent_pb: the new intents protobuf object
        """
    if mode == 'basic':
      try:
        train_phrases = train_phrases[['text']]
        train_phrases = train_phrases.astype({'text': 'string'})
      except BaseException:
        tpSchema = pd.DataFrame(
            index=['text', 'parameter_id'],
            columns=[0],
            data=['string', 'string']).astype({0: 'string'})
        logging.error('{0} mode train_phrases schema must be {1} \n'.format(
            mode,
            tabulate(tpSchema.transpose(), headers='keys', tablefmt='psql')))

    elif mode == 'advanced':
      try:
        train_phrases = train_phrases[[
            'training_phrase', 'part', 'text', 'parameter_id'
        ]]
        train_phrases = train_phrases.astype({
            'training_phrase': 'int32',
            'part': 'int32',
            'text': 'string',
            'parameter_id': 'string'
        })
        if len(params) > 0:
          params = params[['id', 'entity_type']]
          params = params.astype({'id': 'string', 'entity_type': 'string'})
      except BaseException:
        tpSchema = pd.DataFrame(
            index=['training_phrase', 'part', 'text', 'parameter_id'],
            columns=[0],
            data=['int32', 'int32', 'string', 'string']).astype({0: 'string'})
        pSchema = pd.DataFrame(
            index=['id', 'entity_type'], columns=[0],
            data=['string', 'string']).astype({0: 'string'})
        logging.error('{0} mode train_phrases schema must be {1} \n'.format(
            mode,
            tabulate(tpSchema.transpose(), headers='keys', tablefmt='psql')))
        logging.error('{0} mode parameter schema must be {1} \n'.format(
            mode,
            tabulate(pSchema.transpose(), headers='keys', tablefmt='psql')))

    else:
      raise ValueError('mode must be basic or advanced')

    intent = {}
    intent['display_name'] = display_name
    intent['priority'] = meta.get('priority', 500000)
    intent['is_fallback'] = meta.get('is_fallback', False)
    intent['labels'] = meta.get('labels', {})
    intent['description'] = meta.get('description', '')

    # training phrases
    if mode == 'advanced':
      trainingPhrases = []
      for tp in list(set(train_phrases['training_phrase'])):
        tpParts = train_phrases[train_phrases['training_phrase'].astype(int) ==
                                int(tp)]
        parts = []
        for _index, row in tpParts.iterrows():
          part = {'text': row['text'], 'parameter_id': row['parameter_id']}
          parts.append(part)

        trainingPhrase = {'parts': parts, 'repeat_count': 1, 'id': ''}
        trainingPhrases.append(trainingPhrase)

      intent['training_phrases'] = trainingPhrases
      parameters = []
      for _index, row in params.iterrows():
        parameter = {
            'id': row['id'],
            'entity_type': row['entity_type'],
            'is_list': False,
            'redact': False
        }
        parameters.append(parameter)

      if len(parameters) > 0:
        intent['parameters'] = parameters

    elif mode == 'basic':
      trainingPhrases = []
      for _, row in train_phrases.iterrows():
        part = {'text': row['text'], 'parameter_id': None}
        parts = [part]
        trainingPhrase = {'parts': parts, 'repeat_count': 1, 'id': ''}
        trainingPhrases.append(trainingPhrase)
      intent['training_phrases'] = trainingPhrases
    else:
      raise ValueError('mode must be basic or advanced')

    jsonIntent = json.dumps(intent)
    intent_pb = types.Intent.from_json(jsonIntent)

    return intent_pb

  def bulk_create_intent_from_dataframe(self,
                                        agent_id,
                                        train_phrases_df,
                                        params_df=pd.DataFrame(),
                                        mode='basic',
                                        update_flag=False,
                                        rate_limiter=5,
                                        meta={}):
    """create intents

        Args:
            agent_id: name parameter of the agent to update_flag - full path to
              agent
            train_phrases_df: dataframe of bulk training phrases
                required columns: text, display_name in advanced mode have
                  training_phrase and parts column to track the build
            params_df(optional): dataframe of bulk parameters
            mode: basic|advanced
                basic: build assuming one row is one training phrase no entities
                advanced: build keeping track of training phrases and parts with
                  the training_phrase and parts column.
            update_flag: True to update_flag the intents in the agent

        Returns:
            new_intents: dictionary with intent display names as keys and the
            new intent protobufs as values

        """
    # remove any unnecessary columns
    if mode == 'basic':
      try:
        train_phrases_df = train_phrases_df[['display_name', 'text']]
        train_phrases_df = train_phrases_df.astype({
            'display_name': 'string',
            'text': 'string'
        })
      except BaseException:
        tpSchema = pd.DataFrame(
            index=['display_name', 'text', 'parameter_id'],
            columns=[0],
            data=['string', 'string', 'string']).astype({0: 'string'})
        raise ValueError('{0} mode train_phrases schema must be {1}'.format(
            mode,
            tabulate(tpSchema.transpose(), headers='keys', tablefmt='psql')))

    elif mode == 'advanced':
      try:
        if 'meta' not in train_phrases_df.columns:
          train_phrases_df['meta'] = [dict()] * len(train_phrases_df)

        train_phrases_df = train_phrases_df[[
            'display_name', 'training_phrase', 'part', 'text', 'parameter_id',
            'meta'
        ]]
        train_phrases_df = train_phrases_df.astype({
            'display_name': 'string',
            'training_phrase': 'int32',
            'part': 'int32',
            'text': 'string',
            'parameter_id': 'string'
        })
        if len(params_df) > 0:
          params_df = params_df[['display_name', 'id', 'entity_type']]
          params_df = params_df.astype({
              'display_name': 'string',
              'id': 'string',
              'entity_type': 'string'
          })
      except BaseException:
        tpSchema = pd.DataFrame(
            index=[
                'display_name', 'training_phrase', 'part', 'text',
                'parameter_id'
            ],
            columns=[0],
            data=['string', 'int32', 'int32', 'string',
                  'string']).astype({0: 'string'})
        pSchema = pd.DataFrame(
            index=['display_name', 'id', 'entity_type'],
            columns=[0],
            data=['string', 'string', 'string']).astype({0: 'string'})
        raise ValueError(
            '{0} mode train_phrases schema must be {1} \n parameter schema must be {2}'
            .format(
                mode,
                tabulate(tpSchema.transpose(), headers='keys', tablefmt='psql'),
                tabulate(pSchema.transpose(), headers='keys', tablefmt='psql')))

    else:
      raise ValueError('mode must be basic or advanced')

    intents = list(set(train_phrases_df['display_name']))
    newIntents = {}
    i = 0
    for instance in intents:
      tps = train_phrases_df.copy()[train_phrases_df['display_name'] ==
                                    instance].drop(columns='display_name')
      params = pd.DataFrame()
      if mode == 'advanced':
        params = params_df.copy()[params_df['display_name'] == instance].drop(
            columns='display_name')

      newIntent = self.create_intent_from_dataframe(
          display_name=instance,
          train_phrases=tps,
          params=params,
          meta=meta,
          mode=mode)
      newIntents[instance] = newIntent
      i += 1
      self.progress_bar(i, len(intents))
      if update_flag:
        time.sleep(rate_limiter)
        self.intents.create_intent(agent_id=agent_id, obj=newIntent)

    return newIntents

  def create_entity_from_dataframe(self, display_name, entity_df, meta={}):
    """create an entity

        Args:
            display_name: display_name parameter of the entity to update
            entity_df: dataframe values and synonyms .

        Returns:
            entity_pb: the new entity protobuf object
        """

  entityObj = {}
  entityObj['display_name'] = display_name
  entityObj['kind'] = meta.get('kind', 1)
  entityObj['auto_expansion_mode'] = meta.get('auto_expansion_mode', 0)
  entityObj['excluded_phrases'] = meta.get('excluded_phrases', [])
  entityObj['enable_fuzzy_extraction'] = meta.get('enable_fuzzy_extraction',
                                                  False)

  values = []
  for _, row in entity_df.iterrows():
    value = row['value']
    synonyms = json.loads(row['synonyms'])

    part = {'value': value, 'synonyms': synonyms}
    values.append(part)

  entityObj['entities'] = values
  entity_pb = types.EntityType.from_json(json.dumps(entityObj))

  return entity_pb

  def bulk_create_entity_from_dataframe(self,
                                        agent_id,
                                        entities_df,
                                        update_flag=False,
                                        rate_limiter=5):
    """Bulk create entities from a dataframe.

      Args:
          agent_id: name parameter of the agent to update_flag - full path to
            agent
           entities_df: dataframe of bulk entities
              required columns: display_name, value, synonyms
          update_flag: True to update_flag the entities in the agent
          rate_limiter: seconds to sleep between operations.

      Returns:
          new_entities: dictionary with entity display names as keys and the
            new entity protobufs as values
      """

    if 'meta' in entities_df.columns:
      meta = entities_df.copy()[['display_name',
                                 'meta']].drop_duplicates().reset_index()

    i, custom_entities = 0, {}
    for e in list(set(entities_df['display_name'])):
      oneEntity = entities_df[entities_df['display_name'] == e]
      if 'meta' in locals():
        meta_ = meta[meta['display_name'] == e]['meta'].iloc[0]
        meta_ = json.loads(meta_)
        new_entity = self.create_entity_from_dataframe(
            display_name=e, entity_df=oneEntity, meta=meta)

      else:
        new_entity = self.create_entity_from_dataframe(
            display_name=e, entity_df=oneEntity)

      custom_entities[e] = new_entity
      i += 1

      if update_flag:
        self.entities.create_entity_type(agent_id=agent_id, obj=new_entity)
        time.sleep(rate_limiter)

      self.progress_bar(
          i, len(list(set(entities_df['display_name']))), type_='entities')
    return custom_entities

  def create_transition_route_from_dataframe(self, route_df):
    """
        create transition route

            Args:
                route_df: dataframe with a singular routes data. Should only be
                  one row
                    intent: intent id
                    condition: string condition. ex.
                      $session.params.dtmf_diy_opt_in = 1 AND
                      $session.params.dtmf_2_techinternet = 2
                    target_page: page id
                    target_flow: flow id
                    webhook: webhook id
                    webhook_tag: string webhook tag
                    custom_payload: a singular payload or list of payloads ex.
                      [{}, {}]
                    fulfillment_text: = list of text ["yo", "hi"]
                    parameter_presets: = dictionary of parameter presets ex.
                      {"param1":"value","param2":"othervalues"}
                    rate_limiter: seconds to sleep between operations.

            Returns:
                transitionRoute: transition route protobuf
<<<<<<< HEAD
        """

    transitionRoute = types.TransitionRoute()

    route_dict = route_df.to_dict()
    transitionRoute.intent = route_dict.get('intent', None)
    transitionRoute.condition = route_dict.get('condition', None)
    transitionRoute.target_page = route_dict.get('target_page', None)
    transitionRoute.target_flow = route_dict.get('target_flow', None)

    # fulfillment
    fulfillment = types.Fulfillment()
    fulfillment.webhook = route_dict.get('webhook', None)
    fulfillment.tag = route_dict.get('webhook_tag', None)

    customPayload = route_dict.get('custom_payload', None)
    custy_payloads = []
    if customPayload:
      customPayload = json.loads(customPayload)
      if ~isinstance(customPayload, list):
        customPayload = [customPayload]
      for cp in customPayload:
        custy_payloads.append({'payload': cp})

    fulfillment_text = route_dict.get('fulfillment_text', None)
    if fulfillment_text:
      # FIXME ast is not defined
      fulfillment_text = ast.literal_eval(fulfillment_text)

    # custom payloads and text
    payload = {
        'messages': custy_payloads + [{
            'text': {
                'text': fulfillment_text
            }
        }]
    }

    payload_json = json.dumps(payload)
    payload_json = json.dumps(payload)
    fulfillment = types.Fulfillment.from_json(payload_json)

    #parameter - presets
    set_param_actions = []
    parameter_presets = route_dict.get('parameter_presets', None)
    if parameter_presets:
      parameter_presets = json.loads(parameter_presets)
      for param in parameter_presets.keys():
        set_param_action = types.Fulfillment.SetParameterAction()
        set_param_action.parameter = param
        set_param_action.value = parameter_presets[param]
        set_param_actions.append(set_param_action)
    fulfillment.set_parameter_actions = set_param_actions
    transitionRoute.trigger_fulfillment = fulfillment

    return transitionRoute

  def bulk_create_route_group_from_dataframe(self,
                                             display_name,
                                             agent_id,
                                             flow_id,
                                             route_group_df,
                                             update_flag=False):
    """
=======
        '''

        transitionRoute = types.TransitionRoute()

        route_dict = route_df.to_dict()
        transitionRoute.intent = route_dict.get('intent', None)
        transitionRoute.condition = route_dict.get('condition', None)
        transitionRoute.target_page = route_dict.get('target_page', None)
        transitionRoute.target_flow = route_dict.get('target_flow', None)

        # fulfillment
        fulfillment = types.Fulfillment()
        fulfillment.webhook = route_dict.get('webhook', None)
        fulfillment.tag = route_dict.get('webhook_tag', None)

        customPayload = route_dict.get('custom_payload', None)
        custy_payloads = []
        if customPayload:
            customPayload = json.loads(customPayload)
            if ~isinstance(customPayload, list):
                customPayload = [customPayload]
            for cp in customPayload:
                custy_payloads.append({'payload': cp})

        fulfillment_text = route_dict.get('fullfillment_text', None)
#         if fulfillment_text:
            # FIXME ast is not defined
#             fulfillment_text = ast.literal_eval(fulfillment_text)

        # custom payloads and text
        payload = {"messages":
                   custy_payloads +
                   [{'text': {'text': fulfillment_text}}]
                   }

        payload_json = json.dumps(payload)
        payload_json = json.dumps(payload)
        fulfillment = types.Fulfillment.from_json(payload_json)

        #parameter - presets
        set_param_actions = []
        parameter_presets = route_dict.get('parameter_presets', None)
        if parameter_presets:
            parameter_presets = json.loads(parameter_presets)
            for param in parameter_presets.keys():
                set_param_action = types.Fulfillment.SetParameterAction()
                set_param_action.parameter = param
                set_param_action.value = parameter_presets[param]
                set_param_actions.append(set_param_action)
        fulfillment.set_parameter_actions = set_param_actions
        transitionRoute.trigger_fulfillment = fulfillment

        return transitionRoute

    def bulk_create_route_group_from_dataframe(
            self,
            display_name,
            agent_id,
            flow_id,
            route_group_df,
            update_flag=False):
        '''
>>>>>>> 4ba5e409
         create transition route - no support for end_session yet just end flow.

            Args:
                display_name: name for the route group
                agent_id: agent id of target agent
                flow_id: flow id where to create route group
                route_group_df: dataframe with a routes data
                    intent: intent id
                    condition: string condition. ex.
                      $session.params.dtmf_diy_opt_in = 1 AND
                      $session.params.dtmf_2_techinternet = 2
                    target_page: page id
                    target_flow: flow id
                    webhook: webhook id
                    webhook_tag: string webhook tag
                    custom_payload: a singular payload or list of payloads ex.
                      [{}, {}]
                    fulfillment_text: = list of text ["yo", "hi"]
                    parameter_presets: = dictionary of parameter presets ex.
                      {"param1":"value","param2":"othervalues"}
                update_flag: True to create the route group in the provided flow
                  id

            Returns:
                rg: route group protobuf
        """
    if 'intent' in route_group_df.columns:
      intentsMap = self.intents.get_intents_map(agent_id=agent_id, reverse=True)
      route_group_df['intent'] = route_group_df.apply(
          lambda x: intentsMap[x['intent']], axis=1)

    if 'target_flow' in route_group_df.columns:
      flowsMap = self.flows.get_flows_map(agent_id=agent_id, reverse=True)
      route_group_df['target_flow'] = route_group_df.apply(
          lambda x: flowsMap[x['target_flow']], axis=1)

    if 'target_page' in route_group_df.columns:
      pageMap = self.pages.get_pages_map(flow_id=flow_id, reverse=True)
      pageMap['End Flow'] = flow_id + '/pages/END_FLOW'
      route_group_df['target_page'] = route_group_df.apply(
          lambda x: pageMap[x['target_page']], axis=1)

    transition_routes = []
    for _, row in route_group_df.iterrows():
      transition_route = self.create_transition_route_from_dataframe(row)
      transition_routes.append(transition_route)

    rg = types.TransitionRouteGroup()
    rg.display_name = display_name
    rg.transition_routes = transition_routes

    if update_flag:
      self.route_groups.create_transition_route_group(flow_id=flow_id, obj=rg)

    return rg<|MERGE_RESOLUTION|>--- conflicted
+++ resolved
@@ -686,72 +686,6 @@
 
             Returns:
                 transitionRoute: transition route protobuf
-<<<<<<< HEAD
-        """
-
-    transitionRoute = types.TransitionRoute()
-
-    route_dict = route_df.to_dict()
-    transitionRoute.intent = route_dict.get('intent', None)
-    transitionRoute.condition = route_dict.get('condition', None)
-    transitionRoute.target_page = route_dict.get('target_page', None)
-    transitionRoute.target_flow = route_dict.get('target_flow', None)
-
-    # fulfillment
-    fulfillment = types.Fulfillment()
-    fulfillment.webhook = route_dict.get('webhook', None)
-    fulfillment.tag = route_dict.get('webhook_tag', None)
-
-    customPayload = route_dict.get('custom_payload', None)
-    custy_payloads = []
-    if customPayload:
-      customPayload = json.loads(customPayload)
-      if ~isinstance(customPayload, list):
-        customPayload = [customPayload]
-      for cp in customPayload:
-        custy_payloads.append({'payload': cp})
-
-    fulfillment_text = route_dict.get('fulfillment_text', None)
-    if fulfillment_text:
-      # FIXME ast is not defined
-      fulfillment_text = ast.literal_eval(fulfillment_text)
-
-    # custom payloads and text
-    payload = {
-        'messages': custy_payloads + [{
-            'text': {
-                'text': fulfillment_text
-            }
-        }]
-    }
-
-    payload_json = json.dumps(payload)
-    payload_json = json.dumps(payload)
-    fulfillment = types.Fulfillment.from_json(payload_json)
-
-    #parameter - presets
-    set_param_actions = []
-    parameter_presets = route_dict.get('parameter_presets', None)
-    if parameter_presets:
-      parameter_presets = json.loads(parameter_presets)
-      for param in parameter_presets.keys():
-        set_param_action = types.Fulfillment.SetParameterAction()
-        set_param_action.parameter = param
-        set_param_action.value = parameter_presets[param]
-        set_param_actions.append(set_param_action)
-    fulfillment.set_parameter_actions = set_param_actions
-    transitionRoute.trigger_fulfillment = fulfillment
-
-    return transitionRoute
-
-  def bulk_create_route_group_from_dataframe(self,
-                                             display_name,
-                                             agent_id,
-                                             flow_id,
-                                             route_group_df,
-                                             update_flag=False):
-    """
-=======
         '''
 
         transitionRoute = types.TransitionRoute()
@@ -814,7 +748,6 @@
             route_group_df,
             update_flag=False):
         '''
->>>>>>> 4ba5e409
          create transition route - no support for end_session yet just end flow.
 
             Args:
